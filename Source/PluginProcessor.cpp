/*
 * simdsynth - A playground for experimenting with SIMD-based audio synthesis,
 *             with polyphonic main and sub-oscillator, filter, envelopes, and
 *             LFO per voice, up to 16 voices.
 *
 * MIT Licensed, (c) 2025, seclorum
 */

// Whether to use Tony HB's DFM1 Filter or not - will default to the Ladder Filter if not defined
#define TRY_DFM1

#include "PluginProcessor.h"
#include "PluginEditor.h"
#include <juce_core/juce_core.h> // For File and JSON handling
#include <juce_dsp/juce_dsp.h>   // For oversampling and DSP utilities

// Constructor: Initializes the audio processor with stereo output and enhanced parameters
SimdSynthAudioProcessor::SimdSynthAudioProcessor()
    : AudioProcessor(BusesProperties().withOutput("Output", juce::AudioChannelSet::stereo(), true)),
      parameters(*this, nullptr, juce::Identifier("SimdSynth"),
                 {std::make_unique<juce::AudioParameterFloat>(juce::ParameterID{"wavetable", parameterVersion},
                                                              "Wavetable Type", 0.0f, 2.0f, 0.0f), // Sine, saw, square
                  std::make_unique<juce::AudioParameterFloat>(juce::ParameterID{"attack", parameterVersion},
                                                              "Attack Time", 0.01f, 5.0f, 0.1f),
                  std::make_unique<juce::AudioParameterFloat>(juce::ParameterID{"decay", parameterVersion},
                                                              "Decay Time", 0.1f, 5.0f, 0.5f),
                  std::make_unique<juce::AudioParameterFloat>(juce::ParameterID{"sustain", parameterVersion},
                                                              "Sustain Level", 0.0f, 1.0f, 0.8f),
                  std::make_unique<juce::AudioParameterFloat>(juce::ParameterID{"release", parameterVersion},
                                                              "Release Time", 0.01f, 5.0f, 0.2f),
                  std::make_unique<juce::AudioParameterFloat>(juce::ParameterID{"attackCurve", parameterVersion},  // New: Variable attack curve
                                                              "Attack Curve", 0.5f, 5.0f, 2.0f),
                  std::make_unique<juce::AudioParameterFloat>(juce::ParameterID{"releaseCurve", parameterVersion},  // New: Variable release curve
                                                              "Release Curve", 0.5f, 5.0f, 3.0f),
                  std::make_unique<juce::AudioParameterFloat>(juce::ParameterID{"cutoff", parameterVersion},
                                                              "Filter Cutoff", 20.0f, 20000.0f, 1000.0f),
                  std::make_unique<juce::AudioParameterFloat>(juce::ParameterID{"resonance", parameterVersion},
                                                              "Filter Resonance", 0.0f, 1.0f, 0.7f),
                  std::make_unique<juce::AudioParameterFloat>(juce::ParameterID{"fegAttack", parameterVersion},
                                                              "Filter EG Attack", 0.01f, 5.0f, 0.1f),
                  std::make_unique<juce::AudioParameterFloat>(juce::ParameterID{"fegDecay", parameterVersion},
                                                              "Filter EG Decay", 0.1f, 5.0f, 1.0f),
                  std::make_unique<juce::AudioParameterFloat>(juce::ParameterID{"fegSustain", parameterVersion},
                                                              "Filter EG Sustain", 0.0f, 1.0f, 0.5f),
                  std::make_unique<juce::AudioParameterFloat>(juce::ParameterID{"fegRelease", parameterVersion},
                                                              "Filter EG Release", 0.01f, 5.0f, 0.2f),
                  std::make_unique<juce::AudioParameterFloat>(juce::ParameterID{"fegAmount", parameterVersion},
                                                              "Filter EG Amount", -1.0f, 1.0f, 0.5f),
                  std::make_unique<juce::AudioParameterFloat>(juce::ParameterID{"lfoRate", parameterVersion},
                                                              "LFO Rate", 0.0f, 20.0f, 5.0f),
                  std::make_unique<juce::AudioParameterFloat>(juce::ParameterID{"lfoDepth", parameterVersion},
                                                              "LFO Depth", 0.0f, 1.0f, 0.2f),
                  std::make_unique<juce::AudioParameterFloat>(juce::ParameterID{"lfoPitchAmt", parameterVersion},
                                                                 "LFO Pitch Amt", 0.0f, 0.2f, 0.05f),
                  std::make_unique<juce::AudioParameterFloat>(juce::ParameterID{"subTune", parameterVersion},
                                                              "Sub Osc Tune", -24.0f, 24.0f, -12.0f),
                  std::make_unique<juce::AudioParameterFloat>(juce::ParameterID{"subMix", parameterVersion},
                                                              "Sub Osc Mix", 0.0f, 1.0f, 0.5f),
                  std::make_unique<juce::AudioParameterFloat>(juce::ParameterID{"subTrack", parameterVersion},
                                                              "Sub Osc Track", 0.0f, 1.0f, 1.0f),
                  std::make_unique<juce::AudioParameterFloat>(juce::ParameterID{"osc2Tune", parameterVersion},
                                                              "Osc 2 Tune", -12.0f, 12.0f, 0.0f),
                  std::make_unique<juce::AudioParameterFloat>(juce::ParameterID{"osc2Mix", parameterVersion},
                                                              "Osc 2 Mix", 0.0f, 1.0f, 0.1f),
                  std::make_unique<juce::AudioParameterFloat>(juce::ParameterID{"osc2Track", parameterVersion},
                                                              "Osc 2 Track", 0.0f, 1.0f, 1.0f),
                  std::make_unique<juce::AudioParameterFloat>(juce::ParameterID{"gain", parameterVersion},
                                                              "Output Gain", 0.0f, 2.0f, 1.0f),
                  std::make_unique<juce::AudioParameterFloat>(juce::ParameterID{"unison", parameterVersion},
                                                              "Unison Voices", 1.0f, 8.0f, 1.0f),
                  std::make_unique<juce::AudioParameterFloat>(juce::ParameterID{"detune", parameterVersion},
                                                              "Unison Detune", 0.0f, 0.1f, 0.01f)}),
      currentTime(0.0),
      oversampling(std::make_unique<juce::dsp::Oversampling<float>>(
          2, 2, juce::dsp::Oversampling<float>::FilterType::filterHalfBandPolyphaseIIR, true, true)),
      random(juce::Time::getMillisecondCounterHiRes()),
      smoothedGain(1.0f),
      smoothedCutoff(1000.0f),
      smoothedResonance(0.7f),
      smoothedLfoRate(5.0f),
      smoothedLfoDepth(0.08f),
      smoothedSubMix(0.5f),
      smoothedSubTune(-12.0f),
      smoothedSubTrack(1.0f),
      smoothedDetune(0.01f),
      smoothedOsc2Mix(0.3f),
      smoothedOsc2Tune(0.0f),
      smoothedOsc2Track(1.0f),
      smoothedAttackCurve(2.0f),  // New: Smoothed attack curve
      smoothedReleaseCurve(3.0f)  // New: Smoothed release curve
{
    // Initialize smoothed values with 50ms ramp time to prevent zipper noise
    smoothedGain.reset(44100.0, 0.05);
    smoothedCutoff.reset(44100.0, 0.05);
    smoothedResonance.reset(44100.0, 0.05);
    smoothedLfoRate.reset(44100.0, 0.05);
    smoothedLfoDepth.reset(44100.0, 0.05);
    smoothedSubMix.reset(44100.0, 0.05);
    smoothedSubTune.reset(44100.0, 0.05);
    smoothedSubTrack.reset(44100.0, 0.05);
    smoothedDetune.reset(44100.0, 0.05);
    smoothedOsc2Mix.reset(44100.0, 0.05);
    smoothedOsc2Tune.reset(44100.0, 0.05);
    smoothedOsc2Track.reset(44100.0, 0.05);
    smoothedAttackCurve.reset(44100.0, 0.05);  // New
    smoothedReleaseCurve.reset(44100.0, 0.05); // New

    // Initialize parameter pointers (add new ones)
    wavetableTypeParam = parameters.getRawParameterValue("wavetable");
    attackTimeParam = parameters.getRawParameterValue("attack");
    decayTimeParam = parameters.getRawParameterValue("decay");
    sustainLevelParam = parameters.getRawParameterValue("sustain");
    releaseTimeParam = parameters.getRawParameterValue("release");
    attackCurveParam = parameters.getRawParameterValue("attackCurve");  // New
    releaseCurveParam = parameters.getRawParameterValue("releaseCurve"); // New
    cutoffParam = parameters.getRawParameterValue("cutoff");
    resonanceParam = parameters.getRawParameterValue("resonance");
    fegAttackParam = parameters.getRawParameterValue("fegAttack");
    fegDecayParam = parameters.getRawParameterValue("fegDecay");
    fegSustainParam = parameters.getRawParameterValue("fegSustain");
    fegReleaseParam = parameters.getRawParameterValue("fegRelease");
    fegAmountParam = parameters.getRawParameterValue("fegAmount");
    lfoRateParam = parameters.getRawParameterValue("lfoRate");
    lfoDepthParam = parameters.getRawParameterValue("lfoDepth");
    lfoPitchAmtParam = parameters.getRawParameterValue("lfoPitchAmt");
    subTuneParam = parameters.getRawParameterValue("subTune");
    subMixParam = parameters.getRawParameterValue("subMix");
    subTrackParam = parameters.getRawParameterValue("subTrack");
    osc2TuneParam = parameters.getRawParameterValue("osc2Tune");
    osc2MixParam = parameters.getRawParameterValue("osc2Mix");
    osc2TrackParam = parameters.getRawParameterValue("osc2Track");
    gainParam = parameters.getRawParameterValue("gain");
    unisonParam = parameters.getRawParameterValue("unison");
    detuneParam = parameters.getRawParameterValue("detune");

    // Store raw default values for preset loading (add new ones)
    defaultParamValues = {
        {"wavetable", 0.0f},
        {"attack", 0.1f},
        {"decay", 0.5f},
        {"sustain", 0.8f},
        {"release", 0.2f},
        {"attackCurve", 2.0f},  // New
        {"releaseCurve", 3.0f}, // New
        {"cutoff", 1000.0f},
        {"resonance", 0.7f},
        {"fegAttack", 0.1f},
        {"fegDecay", 1.0f},
        {"fegSustain", 0.5f},
        {"fegRelease", 0.2f},
        {"fegAmount", 0.5f},
        {"lfoRate", 5.0f},
        {"lfoDepth", 0.08f},
        {"lfoPitchAmt", 0.05f},
        {"subTune", -12.0f},
        {"subMix", 0.5f},
        {"subTrack", 1.0f},
        {"osc2Tune", 0.0f},
        {"osc2Mix", 0.1f},
        {"osc2Track", 1.0f},
        {"gain", 1.0f},
        {"unison", 1.0f},
        {"detune", 0.01f}
    };

    // Initialize random buffer
    refillRandomBuffer();

    // Initialize wavetables (unchanged, but note: sine normalization added for balance)
    sineTable.resize(WAVETABLE_SIZE);
    sawTable.resize(WAVETABLE_SIZE);
    squareTable.resize(WAVETABLE_SIZE);

    for (int i = 0; i < WAVETABLE_SIZE; ++i) {
        float phase = (float)i / (float)(WAVETABLE_SIZE - 1) * 2.0f * juce::MathConstants<float>::pi;
        sineTable[i] = std::sin(phase);
        sawTable[i] = 0.0f;
        squareTable[i] = 0.0f;
        // Band-limited saw and square (up to 10 harmonics to avoid aliasing)
        for (int harmonic = 1; harmonic <= 10; ++harmonic) {
            float amp = 1.0f / harmonic;
            sawTable[i] += amp * std::sin(phase * harmonic);
            squareTable[i] += (harmonic % 2 == 1 ? amp : 0.0f) * std::sin(phase * harmonic);
        }
    }
    // Normalize all tables to [-1, 1]
    float maxSine = *std::max_element(sineTable.begin(), sineTable.end());
    float maxSaw = *std::max_element(sawTable.begin(), sawTable.end());
    float maxSquare = *std::max_element(squareTable.begin(), squareTable.end());
    for (int i = 0; i < WAVETABLE_SIZE; ++i) {
        sineTable[i] /= maxSine;
        sawTable[i] /= maxSaw;
        squareTable[i] /= maxSquare;
    }

    // Initialize voices with default parameter values (add new fields)
    for (int i = 0; i < MAX_VOICE_POLYPHONY; ++i) {
        voices[i] = Voice();
        voices[i].active = false;
        voices[i].released = false;
        voices[i].noteOnTime = 0.0f;
        voices[i].noteOffTime = 0.0f;
        voices[i].wavetableType = static_cast<int>(*wavetableTypeParam);
        voices[i].attack = *attackTimeParam;
        voices[i].decay = *decayTimeParam;
        voices[i].sustain = *sustainLevelParam;
        voices[i].release = *releaseTimeParam;
        voices[i].attackCurve = *attackCurveParam;  // New
        voices[i].releaseCurve = *releaseCurveParam; // New
        voices[i].cutoff = *cutoffParam;
        voices[i].resonance = *resonanceParam;
        voices[i].fegAttack = *fegAttackParam;
        voices[i].fegDecay = *fegDecayParam;
        voices[i].fegSustain = *fegSustainParam;
        voices[i].fegRelease = *fegReleaseParam;
        voices[i].fegAmount = *fegAmountParam;
        voices[i].lfoRate = *lfoRateParam;
        voices[i].lfoDepth = *lfoDepthParam;
        voices[i].lfoPitchAmt = *lfoPitchAmtParam;
        voices[i].subTune = *subTuneParam;
        voices[i].subMix = *subMixParam;
        voices[i].subTrack = *subTrackParam;
        voices[i].osc2Tune = *osc2TuneParam;
        voices[i].osc2Mix = *osc2MixParam;
        voices[i].osc2Track = *osc2TrackParam;
        voices[i].osc2PhaseOffset = 0.0f;
        voices[i].detune = *detuneParam;

        voices[i].unison = juce::jlimit(1, maxUnison, static_cast<int>(*unisonParam));
        voices[i].detuneFactors.resize(maxUnison);
        voices[i].unisonPhases.resize(maxUnison);
        for (int u = 0; u < maxUnison; ++u) {
            voices[i].unisonPhases[u] = random.nextFloat() * 0.01f; // Initialize once
            float detuneCents = voices[i].detune * (u - (voices[i].unison - 1) / 2.0f) /
                                (voices[i].unison - 1 + 0.0001f);
            voices[i].detuneFactors[u] = powf(2.0f, detuneCents / 12.0f);
        }

        voices[i].releaseStartAmplitude = 0.0f;
        voices[i].smoothedAmplitude.reset(44100.0, 0.05);
        voices[i].smoothedAmplitude.setCurrentAndTargetValue(0.0f);
        voices[i].smoothedFilterEnv.reset(44100.0, 0.05);
        voices[i].smoothedFilterEnv.setCurrentAndTargetValue(0.0f);

        voices[i].smoothedCutoff.reset(44100.0, 0.05);
        voices[i].smoothedCutoff.setCurrentAndTargetValue(*cutoffParam);
        voices[i].smoothedFegAmount.reset(44100.0, 0.05);
        voices[i].smoothedFegAmount.setCurrentAndTargetValue(*fegAmountParam);
        voices[i].mainLPState = 0.0f;
        voices[i].subLPState = 0.0f;
        voices[i].osc2LPState = 0.0f;
        voices[i].dcState = 0.0f;     // New: For DC blocker

#ifdef TRY_DFM1
        voices[i].dfm1State.za = 0.0f;
        voices[i].dfm1State.zb = 0.0f;
        voices[i].dfm1State.zh = 0.0f;
        voices[i].dfm1State.zr = 0.0f;
        voices[i].dfm1State.zy = 0.0f;
#endif

    }

    // Set initial filter resonance
    filter.resonance = *resonanceParam;

    // Initialize presets
    presetManager.createDefaultPresets();
    loadPresetsFromDirectory();
}

// Helper Function to Get Random Float
float SimdSynthAudioProcessor::getRandomFloatAudioThread() {
    // Lock-free read from buffer
    size_t index = randomIndex.load(std::memory_order_acquire);
    size_t nextIndex = (index + 1) % randomBufferSize;

    // Update index atomically
    if (randomIndex.compare_exchange_strong(index, nextIndex, std::memory_order_release)) {
        return randomBuffer[index];
    }

    // Fallback if buffer is contended (rare)
    return randomBuffer[index];
}

void SimdSynthAudioProcessor::refillRandomBuffer() {
    juce::ScopedLock lock(randomBufferLock);
    randomBuffer.resize(randomBufferSize);
    for (size_t i = 0; i < randomBufferSize; ++i) {
        randomBuffer[i] = random.nextFloat();
    }
    randomIndex.store(0, std::memory_order_release);
}

// Suggest a buffer size to reduce underflow risk
int SimdSynthAudioProcessor::getPreferredBufferSize() const {
    return 512;
}

// Destructor: Clean up oversampling
SimdSynthAudioProcessor::~SimdSynthAudioProcessor() {
    oversampling.reset();
}

// Load presets from directory
void SimdSynthAudioProcessor::loadPresetsFromDirectory() {
    presetNames.clear();
    juce::File presetDir =
        juce::File::getSpecialLocation(juce::File::userApplicationDataDirectory).getChildFile("SimdSynth/Presets");

    if (!presetDir.exists()) {
        presetDir.createDirectory();
        presetManager.createDefaultPresets();
    }

    juce::Array<juce::File> presetFiles;
    presetDir.findChildFiles(presetFiles, juce::File::findFiles, false, "*.json");
    for (const auto& file : presetFiles) {
        presetNames.add(file.getFileNameWithoutExtension());
    }

    if (presetNames.isEmpty()) {
        DBG("No presets found in directory: " << presetDir.getFullPathName());
        presetNames.add("Default");
        presetManager.createDefaultPresets();
    }
}

// Return the number of available presets
int SimdSynthAudioProcessor::getNumPrograms() {
    return presetNames.size();
}

// Return the current preset index
int SimdSynthAudioProcessor::getCurrentProgram() {
    return currentProgram;
}

// Load a preset by index and update all voices
void SimdSynthAudioProcessor::setCurrentProgram(int index) {

    juce::StringArray paramIds = {
        "wavetable",  "attack",    "decay",     "sustain",  "release",
        "attackCurve", "releaseCurve",  // New
        "cutoff",     "resonance", "fegAttack", "fegDecay", "fegSustain",
        "fegRelease", "fegAmount", "lfoRate",   "lfoDepth", "subTune",
        "subMix",     "subTrack",  "osc2Tune",  "osc2Mix",  "osc2Track",
        "gain",       "unison",    "detune"
    };

    if (index < 0 || index >= presetNames.size()) {
        DBG("Error: Invalid preset index: " << index << ", presetNames size: " << presetNames.size());
        return;
    }

    currentProgram = index;
    juce::File presetFile = juce::File::getSpecialLocation(juce::File::userApplicationDataDirectory)
                                .getChildFile("SimdSynth/Presets")
                                .getChildFile(presetNames[index] + ".json");

    if (!presetFile.existsAsFile()) {
        DBG("Error: Preset file not found: " << presetFile.getFullPathName());
        return;
    }

    auto jsonString = presetFile.loadFileAsString();
    auto parsedJson = juce::JSON::parse(jsonString);

    DBG("Loading preset: " << presetNames[index] << ", File: " << presetFile.getFullPathName());
    DBG("JSON: " << jsonString);

    if (!parsedJson.isObject()) {
        DBG("Error: Invalid JSON format in preset: " << presetNames[index]);
        return;
    }

    juce::var synthParams = parsedJson.getProperty("SimdSynth", juce::var());
    if (!synthParams.isObject()) {
        DBG("Error: 'SimdSynth' object not found in preset: " << presetNames[index]);
        for (const auto& paramId : paramIds) {
            if (auto* param = parameters.getParameter(paramId)) {
                if (auto* floatParam = dynamic_cast<juce::AudioParameterFloat*>(param)) {
                    float value = defaultParamValues[paramId];
                    floatParam->setValueNotifyingHost(floatParam->convertTo0to1(value));
                }
            }
        }
        return;
    }

    bool anyParamUpdated = false;
    for (int p = 0; p < paramIds.size(); ++p) {
        juce::String paramId = paramIds[p];  // Explicit String, indexed by int
        if (auto* param = parameters.getParameter(paramId)) {
            if (auto* floatParam = dynamic_cast<juce::AudioParameterFloat*>(param)) {
                float value = defaultParamValues[paramId];  // Default start
                juce::var prop = synthParams.getProperty(paramId, juce::var());  // Safe getProperty with default
                if (!prop.isVoid()) {
                    if (prop.isDouble()) {
                        value = static_cast<float>(prop);
                    } else if (prop.isInt()) {
                        value = static_cast<float>(prop);
                    } else if (prop.isInt64()) {
                        value = static_cast<float>(prop);
                    } else {
                        // Non-numeric: log and stick with default
                        DBG("Warning: Non-numeric value for " << paramId << " in preset; using default " << value);
                    }
                }
                if (paramId == "wavetable" || paramId == "unison") {
                    value = std::round(value);
                }
                value = juce::jlimit(floatParam->getNormalisableRange().start, floatParam->getNormalisableRange().end, value);
                floatParam->setValueNotifyingHost(floatParam->convertTo0to1(value));
                DBG("Setting " << paramId << " to " << value);
                anyParamUpdated = true;
            }
        }
    }

    if (!anyParamUpdated) {
        DBG("Warning: No parameters updated for preset: " << presetNames[index]);
    } else {
        setParametersChanged(); // Flag for update
    }

    // Update filter resonance
    filter.resonance = *resonanceParam;

    // Update parameters for inactive voices
    updateVoiceParameters(filter.sampleRate * oversampling->getOversamplingFactor(), true);

    // Reset smoothed values to match preset
    smoothedGain.setCurrentAndTargetValue(*gainParam);
    smoothedCutoff.setCurrentAndTargetValue(*cutoffParam);
    smoothedResonance.setCurrentAndTargetValue(*resonanceParam);
    smoothedLfoRate.setCurrentAndTargetValue(*lfoRateParam);
    smoothedLfoDepth.setCurrentAndTargetValue(*lfoDepthParam);
    smoothedSubMix.setCurrentAndTargetValue(*subMixParam);
    smoothedSubTune.setCurrentAndTargetValue(*subTuneParam);
    smoothedSubTrack.setCurrentAndTargetValue(*subTrackParam);
    smoothedOsc2Mix.setCurrentAndTargetValue(*osc2MixParam);
    smoothedOsc2Tune.setCurrentAndTargetValue(*osc2TuneParam);
    smoothedOsc2Track.setCurrentAndTargetValue(*osc2TrackParam);
    smoothedDetune.setCurrentAndTargetValue(*detuneParam);
    // After loading, reset smoothed curves:
    smoothedAttackCurve.setCurrentAndTargetValue(*attackCurveParam);  // New
    smoothedReleaseCurve.setCurrentAndTargetValue(*releaseCurveParam); // New

    // Notify editor to update preset display
    if (auto* editor = getActiveEditor()) {
        if (auto* synthEditor = dynamic_cast<SimdSynthAudioProcessorEditor*>(editor)) {
            synthEditor->updatePresetComboBox();
        }
    }

}

// Return the name of a preset by index
const juce::String SimdSynthAudioProcessor::getProgramName(int index) {
    if (index >= 0 && index < presetNames.size()) {
        return presetNames[index];
    }
    return "Default";
}

// Rename a preset
void SimdSynthAudioProcessor::changeProgramName(int index, const juce::String& newName) {
    if (index >= 0 && index < presetNames.size()) {
        juce::File oldFile = juce::File::getSpecialLocation(juce::File::userApplicationDataDirectory)
                                 .getChildFile("SimdSynth/Presets")
                                 .getChildFile(presetNames[index] + ".json");
        juce::File newFile = juce::File::getSpecialLocation(juce::File::userApplicationDataDirectory)
                                 .getChildFile("SimdSynth/Presets")
                                 .getChildFile(newName + ".json");
        if (oldFile.existsAsFile()) {
            oldFile.moveFileTo(newFile);
            presetNames.set(index, newName);
        }
    }
}

// Convert MIDI note number to frequency
float SimdSynthAudioProcessor::midiToFreq(int midiNote) {
    return 440.0f * powf(2.0f, (midiNote - 69) / 12.0f);
}

// Randomize a value within a variation range
float SimdSynthAudioProcessor::randomize(float base, float var) {
    float r = random.nextFloat();
    return base * (1.0f - var + r * 2.0f * var);
}

// SIMD floor function for x86_64
#if defined(__x86_64__)
__m128 SimdSynthAudioProcessor::my_floorq_f32(__m128 x) {
    return _mm_floor_ps(x); // SSE intrinsic for floor
}
#endif

// SIMD floor function for ARM64
#if defined(__aarch64__) || defined(__arm64__)
float32x4_t SimdSynthAudioProcessor::my_floorq_f32(float32x4_t x) {
    return vrndmq_f32(x); // NEON intrinsic for floor
}
#endif

// SIMD sine approximation for x86_64
#ifdef __x86_64__
__m128 SimdSynthAudioProcessor::fast_sin_ps(__m128 x) {
    const __m128 twoPi = _mm_set1_ps(2.0f * juce::MathConstants<float>::pi);
    const __m128 invTwoPi = _mm_set1_ps(1.0f / (2.0f * juce::MathConstants<float>::pi));
    __m128 q = _mm_mul_ps(x, invTwoPi);
    q = my_floorq_f32(q);
    __m128 xWrapped = _mm_sub_ps(x, _mm_mul_ps(q, twoPi));
    __m128 sign = _mm_set1_ps(1.0f);
    __m128 absX = _mm_max_ps(xWrapped, _mm_sub_ps(_mm_setzero_ps(), xWrapped));
    __m128 gtPiOverTwo = _mm_cmpgt_ps(absX, piOverTwo);
    sign = _mm_or_ps(_mm_and_ps(gtPiOverTwo, _mm_set1_ps(-1.0f)), _mm_andnot_ps(gtPiOverTwo, _mm_set1_ps(1.0f)));
    xWrapped = _mm_sub_ps(xWrapped, _mm_and_ps(gtPiOverTwo, _mm_mul_ps(piOverTwo, _mm_set1_ps(2.0f))));
    const __m128 c3 = _mm_set1_ps(-1.0f / 6.0f);
    const __m128 c5 = _mm_set1_ps(1.0f / 120.0f);
    const __m128 c7 = _mm_set1_ps(-1.0f / 5040.0f);
    __m128 x2 = _mm_mul_ps(xWrapped, xWrapped);
    __m128 x3 = _mm_mul_ps(x2, xWrapped);
    __m128 x5 = _mm_mul_ps(x3, x2);
    __m128 x7 = _mm_mul_ps(x5, x2);
    __m128 result = _mm_add_ps(xWrapped, _mm_add_ps(_mm_mul_ps(c3, x3), _mm_add_ps(_mm_mul_ps(c5, x5), _mm_mul_ps(c7, x7))));
    return _mm_mul_ps(result, sign);
}
#endif

// SIMD sine approximation for ARM64
#if defined(__aarch64__) || defined(__arm64__)
float32x4_t SimdSynthAudioProcessor::fast_sin_ps(float32x4_t x) {
    const float32x4_t twoPi = vdupq_n_f32(2.0f * juce::MathConstants<float>::pi);
    const float32x4_t invTwoPi = vdupq_n_f32(1.0f / (2.0f * juce::MathConstants<float>::pi));
    float32x4_t q = vmulq_f32(x, invTwoPi);
    q = my_floorq_f32(q);
    float32x4_t xWrapped = vsubq_f32(x, vmulq_f32(q, twoPi));
    float32x4_t sign = vdupq_n_f32(1.0f);
    float32x4_t absX = vmaxq_f32(xWrapped, vsubq_f32(vdupq_n_f32(0.0f), xWrapped));
    uint32x4_t gtPiOverTwo = vcgtq_f32(absX, piOverTwo);
    sign = vbslq_f32(gtPiOverTwo, vdupq_n_f32(-1.0f), vdupq_n_f32(1.0f));
    xWrapped = vsubq_f32(xWrapped, vbslq_f32(gtPiOverTwo, vmulq_f32(piOverTwo, vdupq_n_f32(2.0f)), vdupq_n_f32(0.0f)));
    const float32x4_t c3 = vdupq_n_f32(-1.0f / 6.0f);
    const float32x4_t c5 = vdupq_n_f32(1.0f / 120.0f);
    const float32x4_t c7 = vdupq_n_f32(-1.0f / 5040.0f);
    float32x4_t x2 = vmulq_f32(xWrapped, xWrapped);
    float32x4_t x3 = vmulq_f32(x2, xWrapped);
    float32x4_t x5 = vmulq_f32(x3, x2);
    float32x4_t x7 = vmulq_f32(x5, x2);
    float32x4_t result = vaddq_f32(xWrapped, vaddq_f32(vmulq_f32(c3, x3), vaddq_f32(vmulq_f32(c5, x5), vmulq_f32(c7, x7))));
    return vmulq_f32(result, sign);
}
#endif

// Perform wavetable lookup using SIMD-friendly interpolation
SIMD_TYPE SimdSynthAudioProcessor::wavetable_lookup_ps(SIMD_TYPE phase, SIMD_TYPE wavetableTypes) {
    phase = SIMD_SUB(phase, SIMD_FLOOR(phase)); // Normalize to [0, 1]
    SIMD_TYPE index = SIMD_MUL(phase, SIMD_SET1(static_cast<float>(WAVETABLE_SIZE - 1)));
    SIMD_TYPE indexFloor = SIMD_FLOOR(index);
    SIMD_TYPE frac = SIMD_SUB(index, indexFloor);
    float tempIndices[4], tempTypes[4], tempOut[4];
    SIMD_STORE(tempIndices, indexFloor);
    float tempFrac[4];
    SIMD_STORE(tempFrac, frac);
    SIMD_STORE(tempTypes, wavetableTypes);
    for (int i = 0; i < 4; ++i) {
        int idx = static_cast<int>(tempIndices[i]);
        // Clamp index to prevent out-of-bounds access
        idx = juce::jlimit(0, WAVETABLE_SIZE - 2, idx);
        float f = tempFrac[i];
        const float* table;
        switch (static_cast<int>(tempTypes[i])) {
        case 0: table = sineTable.data(); break;
        case 1: table = sawTable.data(); break;
        case 2: table = squareTable.data(); break;
        default: table = sineTable.data(); tempOut[i] = 0.0f; continue;
        }
        tempOut[i] = table[idx] + f * (table[idx + 1] - table[idx]); // Linear interpolation
    }
    return SIMD_LOAD(tempOut);
}


void SimdSynthAudioProcessor::applyDFM1Filter(Voice* voices, int voiceOffset, SIMD_TYPE input, Filter& filter, SIMD_TYPE& output) {

    if (filter.sampleRate <= 0.0f) {
        output = SIMD_SET1(0.0f);
        return;
    }

    // Constants
    static constexpr double NOISE = 0.00001;
    static constexpr double HEADROOM = 0.05;
    static constexpr double POST_GAIN = (1.0 - 0.05) * 3.0 / 2.0;
    static constexpr double PRE_GAIN = 1.0 / (1.0 - 0.05) * 3.0 / 2.0;
    static constexpr double NOISE_GAIN = 0.05;
    static constexpr double N = 0.55032120814910446;
    static constexpr double MAX_OSC_FREQ = 0.1640625;
    static const int OCTAVES = 16;
    static const int STEPS = 32;
    static constexpr double MIN_LUT_FREQ = 1.0 / 131072.0;
    static constexpr double MAX_LUT_FREQ = 0.5 - 1.0 / (STEPS * 4.0) - 0.001;
    static int counter = 0;

    // Note: LUTs are in dfmLUTs.h

    // Helper function: Initialize noise generator state
    auto initializeNoiseGen = [](Dfm1State::NoiseGenState* ng, int seed) {
        ng->x = static_cast<uint32_t>(seed);
        ng->y = static_cast<uint32_t>(seed + 1);
        ng->z = static_cast<uint32_t>(seed + 2);
        ng->w = static_cast<uint32_t>(seed + 3) * static_cast<uint32_t>(std::time(nullptr));
    };

    // Helper function: Generate random integer using xorshift
    auto xor128 = [](Dfm1State::NoiseGenState* ng) -> int32_t {
        uint32_t t = (ng->x ^ (ng->x << 15));
        ng->x = ng->y;
        ng->y = ng->z;
        ng->z = ng->w;
        return (ng->w = (ng->w ^ (ng->w >> 21)) ^ (t ^ (t >> 4)));
    };

    // Helper function: Generate unipolar random number
    auto uni = [xor128](Dfm1State::NoiseGenState* ng) -> double {
        const double k = 1.0 / 4294967296.0;
        return 0.5 + xor128(ng) * k;
    };

    // Helper function: Fix normal distribution for Ziggurat algorithm
    auto nfix = [&](int32_t hz, int32_t iz, Dfm1State::NoiseGenState* ng) -> double {
        const double r = 3.442619855899;
        double x, y;
        for (;;) {
            x = hz * wn[iz];
            if (iz == 0) {
                do {
                    x = -std::log(uni(ng)) * 0.2904764516147;
                    y = -std::log(uni(ng));
                } while (y + y < x * x);
                return (hz > 0) ? r + x : -r - x;
            }
            if (fn[iz] + uni(ng) * (fn[iz - 1] - fn[iz]) < std::exp(-0.5 * x * x)) {
                return x;
            }
            hz = xor128(ng);
            iz = hz & 127;
            if (std::abs((float)hz) < kn[iz]) {
                return hz * wn[iz];
            }
        }
    };

    // Helper function: Generate Gaussian noise using Ziggurat algorithm
    auto rnor = [&](Dfm1State::NoiseGenState* ng) -> double {
        int32_t hz = xor128(ng);
        int32_t iz = hz & 127;
        return (std::abs((float)hz) < kn[iz]) ? hz * wn[iz] : nfix(hz, iz, ng);
    };

    // Helper function: Get filter coefficients from LUT
    auto getCoefficients = [&](double freq, double sampleRate, double coefficients[]) {
        if (sampleRate < 1.0) sampleRate = 1.0;
        freq = juce::jlimit(MIN_LUT_FREQ, MAX_LUT_FREQ, freq / sampleRate);

        int octave = 0;
        double octBaseFreq = MIN_LUT_FREQ;
        double nextOctBaseFreq = MIN_LUT_FREQ * 2.0;
        while (octave < OCTAVES && freq >= nextOctBaseFreq) {
            octBaseFreq = nextOctBaseFreq;
            nextOctBaseFreq *= 2.0;
            octave++;
        }

        double octFreqSpan = octBaseFreq;
        double step = STEPS * (freq - octBaseFreq) / octFreqSpan;
        int index = static_cast<int>(std::floor(step));
        double fraction = step - static_cast<double>(index);
        int address = 3 * (index + octave * STEPS);

        double xa = lut[address++];
        double xb = lut[address++];
        double xr = lut[address++];
        double ya = lut[address];
        double yb = lut[address + 1];
        double yr = lut[address + 2];

        coefficients[0] = xa + (ya - xa) * fraction;
        coefficients[1] = xb + (yb - xb) * fraction;
        coefficients[2] = xr + (yr - xr) * fraction;
    };

    // Initialize filter states for new voices
    for (int i = 0; i < 4; i++) {
        int idx = voiceOffset + i;
        if (idx < MAX_VOICE_POLYPHONY && voices[idx].active && voices[idx].noteOnTime == currentTime) {
            float inputValue;
            SIMD_GET_LANE(inputValue, input, i);

            voices[idx].dfm1State.l = 0.0;
            voices[idx].dfm1State.h = 0.0;
            voices[idx].dfm1State.a = 0.0;
            voices[idx].dfm1State.b = 0.0;
            voices[idx].dfm1State.r = 0.0;
            voices[idx].dfm1State.s = 0.0;
#if 0
            voices[idx].dfm1State.za = inputValue * 0.25f;
            voices[idx].dfm1State.zb = inputValue * 0.25f;
            voices[idx].dfm1State.zh = inputValue * 0.25f;
            voices[idx].dfm1State.zr = inputValue * 0.25f;
            voices[idx].dfm1State.zy = inputValue * 0.25f;
#endif
            // For testing only:
            voices[idx].dfm1State.za = 0;
            voices[idx].dfm1State.zb = 0;
            voices[idx].dfm1State.zh = 0;
            voices[idx].dfm1State.zr = 0;
            voices[idx].dfm1State.zy = 0;
            initializeNoiseGen(&voices[idx].dfm1State.ng, idx + static_cast<int>(currentTime * 1000.0));
        }
    }

    // Vectorized cutoff and resonance computation
    alignas(32) float tempCutoffs[4], tempEnvMods[4], tempResonances[4];
    float filterType = 1.0f; // Default to low-pass; adjust if Filter struct provides this
    float noiseLevel = 0.01f; // Default noise level; adjust if needed
    float inputLevel = 1.0f;  // Default input gain; adjust if needed

    for (int i = 0; i < 4; i++) {
        int idx = voiceOffset + i;
        if (idx < MAX_VOICE_POLYPHONY && voices[idx].active) {
            tempCutoffs[i] = voices[idx].smoothedCutoff.getNextValue();
            float egMod = voices[idx].smoothedFilterEnv.getNextValue() * voices[idx].smoothedFegAmount.getNextValue();
            egMod = juce::jlimit(-1.0f, 1.0f, egMod);
            tempEnvMods[i] = tempCutoffs[i] * (std::pow(2.0f, egMod * 0.5f) - 1.0f);
            tempCutoffs[i] += tempEnvMods[i];
            tempResonances[i] = voices[idx].resonance;
            float resComp = 1.0f / std::sqrt(1.0f + tempResonances[i] * tempResonances[i]);
            tempResonances[i] *= resComp;
            tempResonances[i] = juce::jlimit(0.0f, 0.9f, tempResonances[i]);
        } else {
            tempCutoffs[i] = 1000.0f;
            tempEnvMods[i] = 0.0f;
            tempResonances[i] = 0.7f;
        }
    }

    SIMD_TYPE modulatedCutoffs = SIMD_LOAD(tempCutoffs);
    modulatedCutoffs = SIMD_MAX(SIMD_SET1(20.0f), SIMD_MIN(modulatedCutoffs, SIMD_SET1(filter.sampleRate * 0.48f)));
    float tempModulated[4];
    SIMD_STORE(tempModulated, modulatedCutoffs);

    // Check for active voices
    bool anyActive = false;
    for (int i = 0; i < 4; i++) {
        if (voiceOffset + i < MAX_VOICE_POLYPHONY && voices[voiceOffset + i].active) {
            anyActive = true;
        }
    }
    if (!anyActive) {
        output = SIMD_SET1(0.0f);
        return;
    }

    // Prepare SIMD filter states
    SIMD_TYPE l[4], h[4], a[4], b[4], r[4], s[4], za[4], zb[4], zh[4], zr[4], zy[4];
    for (int i = 0; i < 4; i++) {
        alignas(32) float tempL[4], tempH[4], tempA[4], tempB[4], tempR[4], tempS[4];
        alignas(32) float tempZA[4], tempZB[4], tempZH[4], tempZR[4], tempZY[4];
        for (int j = 0; j < 4; j++) {
            int idx = voiceOffset + j;
            if (idx < MAX_VOICE_POLYPHONY) {
                double coefficients[3];
                getCoefficients(tempModulated[j], filter.sampleRate, coefficients);
                tempL[j] = voices[idx].dfm1State.l;
                tempH[j] = voices[idx].dfm1State.h;
                tempA[j] = coefficients[0];
                tempB[j] = coefficients[1];
                tempR[j] = coefficients[2] * tempResonances[j];
                tempS[j] = voices[idx].dfm1State.s;
                tempZA[j] = voices[idx].dfm1State.za;
                tempZB[j] = voices[idx].dfm1State.zb;
                tempZH[j] = voices[idx].dfm1State.zh;
                tempZR[j] = voices[idx].dfm1State.zr;
                tempZY[j] = voices[idx].dfm1State.zy;
            } else {
                tempL[j] = tempH[j] = tempA[j] = tempB[j] = tempR[j] = tempS[j] = 0.0f;
                tempZA[j] = tempZB[j] = tempZH[j] = tempZR[j] = tempZY[j] = 0.0f;
            }
        }
        l[i] = SIMD_LOAD(tempL);
        h[i] = SIMD_LOAD(tempH);
        a[i] = SIMD_LOAD(tempA);
        b[i] = SIMD_LOAD(tempB);
        r[i] = SIMD_LOAD(tempR);
        s[i] = SIMD_LOAD(tempS);
        za[i] = SIMD_LOAD(tempZA);
        zb[i] = SIMD_LOAD(tempZB);
        zh[i] = SIMD_LOAD(tempZH);
        zr[i] = SIMD_LOAD(tempZR);
        zy[i] = SIMD_LOAD(tempZY);
    }

    // Set high-pass/low-pass gains
    SIMD_TYPE lt = SIMD_SET1(inputLevel * PRE_GAIN);
    SIMD_TYPE ht = SIMD_SET1(inputLevel * PRE_GAIN);
    if (filterType < 0.5f) {
        ht = SIMD_SET1(0.0f);
    } else {
        lt = SIMD_SET1(0.0f);
    }
    lt = SIMD_MUL(lt, SIMD_SUB(SIMD_SET1(1.0f), a[0]));

    // Set noise level
    SIMD_TYPE st = SIMD_SET1(noiseLevel * NOISE_GAIN);
    st = SIMD_MAX(st, SIMD_SET1(NOISE));

    // Process filter
    SIMD_TYPE x = input;
    for (int i = 0; i < 4; i++) {
        // Generate noise for each voice
        float noise[4];
        for (int j = 0; j < 4; j++) {
            int idx = voiceOffset + j;
            noise[j] = (idx < MAX_VOICE_POLYPHONY && voices[idx].active) ? static_cast<float>(rnor(&voices[idx].dfm1State.ng)) : 0.0f;
        }
        SIMD_TYPE noiseVec = SIMD_LOAD(noise);

        za[i] = SIMD_ADD(SIMD_MUL(x, lt), SIMD_ADD(SIMD_MUL(r[i], SIMD_SUB(zy[i], zr[i])), SIMD_ADD(SIMD_MUL(a[i], za[i]), SIMD_MUL(s[i], noiseVec))));
        zb[i] = SIMD_ADD(SIMD_MUL(za[i], SIMD_SUB(SIMD_SET1(1.0f), b[i])), SIMD_ADD(SIMD_MUL(SIMD_SUB(x, zh[i]), ht), SIMD_ADD(SIMD_MUL(b[i], zb[i]), SIMD_MUL(s[i], noiseVec))));
        zh[i] = x;
        zr[i] = zy[i];

        zb[i] = SIMD_MAX(SIMD_SET1(-1.0f), SIMD_MIN(zb[i], SIMD_SET1(1.0f)));
        SIMD_TYPE nx = SIMD_MUL(SIMD_SET1(N), zb[i]);
        zy[i] = SIMD_SUB(zb[i], SIMD_MUL(SIMD_SET1(2.0f), SIMD_MUL(nx, SIMD_MUL(nx, nx))));
        zy[i] = SIMD_ADD(zy[i], SIMD_MUL(s[i], noiseVec));

        // Note: Apply clipping to keep values within [-1, 1]
        za[i] = SIMD_MAX(SIMD_SET1(-1.0f), SIMD_MIN(za[i], SIMD_SET1(1.0f)));
        zb[i] = SIMD_MAX(SIMD_SET1(-1.0f), SIMD_MIN(zb[i], SIMD_SET1(1.0f)));
        zy[i] = SIMD_MAX(SIMD_SET1(-1.0f), SIMD_MIN(zy[i], SIMD_SET1(1.0f)));

    }

    // Output processing with cubic soft-clipping and DC offset correction
    output = SIMD_MUL(zy[3], SIMD_SET1(POST_GAIN));
    float tempOut[4];
    SIMD_STORE(tempOut, output);
    for (int i = 0; i < 4; i++) {
        float over = std::abs(tempOut[i]) > 2.0f ? (tempOut[i] > 0 ? 2.0f : -2.0f) : tempOut[i];
        tempOut[i] = over - (over * over * over) / 3.0f;
        if (!std::isfinite(tempOut[i])) {
            tempOut[i] = 0.0f;
        }
        tempOut[i] -= 0.001f * tempOut[i]; // DC offset correction
    }
    output = SIMD_LOAD(tempOut);

    // Debug NaN check
    if (std::isnan(tempOut[0]) || std::isnan(tempOut[1]) || std::isnan(tempOut[2]) || std::isnan(tempOut[3])) {
        DBG("DFM1 filter output nan at voiceOffset " << voiceOffset << ": {" << tempOut[0] << ", "
                                                     << tempOut[1] << ", " << tempOut[2] << ", "
                                                     << tempOut[3] << "}");
    }

    // Store updated filter states
    for (int i = 0; i < 4; i++) {
        float tempL[4], tempH[4], tempA[4], tempB[4], tempR[4], tempS[4];
        float tempZA[4], tempZB[4], tempZH[4], tempZR[4], tempZY[4];
        SIMD_STORE(tempL, l[i]);
        SIMD_STORE(tempH, h[i]);
        SIMD_STORE(tempA, a[i]);
        SIMD_STORE(tempB, b[i]);
        SIMD_STORE(tempR, r[i]);
        SIMD_STORE(tempS, s[i]);
        SIMD_STORE(tempZA, za[i]);
        SIMD_STORE(tempZB, zb[i]);
        SIMD_STORE(tempZH, zh[i]);
        SIMD_STORE(tempZR, zr[i]);
        SIMD_STORE(tempZY, zy[i]);
        for (int j = 0; j < 4; j++) {
            int idx = voiceOffset + j;
            if (idx < MAX_VOICE_POLYPHONY && voices[idx].active) {
                voices[idx].dfm1State.l = tempL[j];
                voices[idx].dfm1State.h = tempH[j];
                voices[idx].dfm1State.a = tempA[j];
                voices[idx].dfm1State.b = tempB[j];
                voices[idx].dfm1State.r = tempR[j];
                voices[idx].dfm1State.s = tempS[j];
                voices[idx].dfm1State.za = tempZA[j];
                voices[idx].dfm1State.zb = tempZB[j];
                voices[idx].dfm1State.zh = tempZH[j];
                voices[idx].dfm1State.zr = tempZR[j];
                voices[idx].dfm1State.zy = tempZY[j];
            }
        }
    }
}




void SimdSynthAudioProcessor::applyLadderFilter(Voice* voices, int voiceOffset, SIMD_TYPE input, Filter& filter, SIMD_TYPE& output) {
    if (filter.sampleRate <= 0.0f) {
        output = SIMD_SET1(0.0f);
        return;
    }

    // Initialize filter states for new voices
    for (int i = 0; i < 4; i++) {
        int idx = voiceOffset + i;
        if (idx < MAX_VOICE_POLYPHONY && voices[idx].active && voices[idx].noteOnTime == currentTime) {
            for (int j = 0; j < 4; j++) {
                voices[idx].filterStates[j] = 0.0f; // Zero initialization
            }
        }
    }

    // Vectorized cutoff computation
    alignas(32) float tempCutoffs[4], tempEnvMods[4], tempResonances[4];
    for (int i = 0; i < 4; i++) {
        int idx = voiceOffset + i;
        tempCutoffs[i] = idx < MAX_VOICE_POLYPHONY && voices[idx].active ? voices[idx].smoothedCutoff.getNextValue() : 1000.0f;
        float egMod = idx < MAX_VOICE_POLYPHONY && voices[idx].active ? voices[idx].smoothedFilterEnv.getNextValue() * voices[idx].smoothedFegAmount.getNextValue() : 0.0f;
        egMod = juce::jlimit(-1.0f, 1.0f, egMod);
        tempEnvMods[i] = juce::jlimit(-10000.0f, 10000.0f, egMod * 10000.0f); // Stronger modulation
        tempCutoffs[i] = juce::jlimit(20.0f, filter.sampleRate * 0.48f, tempCutoffs[i] + tempEnvMods[i]);
        tempResonances[i] = idx < MAX_VOICE_POLYPHONY && voices[idx].active ? voices[idx].resonance : 0.7f;
        tempResonances[i] = juce::jlimit(0.0f, 0.9f, tempResonances[i]); // No compensation
    }

    SIMD_TYPE modulatedCutoffs = SIMD_LOAD(tempCutoffs);
    float tempModulated[4];
    SIMD_STORE(tempModulated, modulatedCutoffs);
    for (int i = 0; i < 4; i++) {
        float wc = 2.0f * juce::MathConstants<float>::pi * tempModulated[i] / filter.sampleRate;
        tempCutoffs[i] = std::tan(wc / 2.0f); // Stable coefficient
        if (std::isnan(tempCutoffs[i]) || !std::isfinite(tempCutoffs[i])) {
            tempCutoffs[i] = 0.1f; // Default stable alpha
        }
    }
    SIMD_TYPE alpha = SIMD_SET(tempCutoffs[0], tempCutoffs[1], tempCutoffs[2], tempCutoffs[3]);
    SIMD_TYPE resonance = SIMD_LOAD(tempResonances);

    bool anyActive = false;
    for (int i = 0; i < 4; i++) {
        if (voiceOffset + i < MAX_VOICE_POLYPHONY && voices[voiceOffset + i].active) {
            anyActive = true;
        }
    }
    if (!anyActive) {
        output = SIMD_SET1(0.0f);
        return;
    }

    SIMD_TYPE states[4];
    for (int i = 0; i < 4; i++) {
        float temp[4] = {
            voiceOffset < MAX_VOICE_POLYPHONY ? voices[voiceOffset].filterStates[i] : 0.0f,
            voiceOffset + 1 < MAX_VOICE_POLYPHONY ? voices[voiceOffset + 1].filterStates[i] : 0.0f,
            voiceOffset + 2 < MAX_VOICE_POLYPHONY ? voices[voiceOffset + 2].filterStates[i] : 0.0f,
            voiceOffset + 3 < MAX_VOICE_POLYPHONY ? voices[voiceOffset + 3].filterStates[i] : 0.0f
        };
        states[i] = SIMD_LOAD(temp);
    }

    // Apply filter stages with clipping to prevent blowup
    SIMD_TYPE feedback = SIMD_MUL(states[3], resonance);
    SIMD_TYPE filterInput = SIMD_SUB(input, feedback);
    states[0] = SIMD_ADD(states[0], SIMD_MUL(alpha, SIMD_SUB(filterInput, states[0])));
    states[0] = SIMD_MAX(SIMD_SET1(-1.0f), SIMD_MIN(states[0], SIMD_SET1(1.0f))); // Clip
    states[1] = SIMD_ADD(states[1], SIMD_MUL(alpha, SIMD_SUB(states[0], states[1])));
    states[1] = SIMD_MAX(SIMD_SET1(-1.0f), SIMD_MIN(states[1], SIMD_SET1(1.0f))); // Clip
    states[2] = SIMD_ADD(states[2], SIMD_MUL(alpha, SIMD_SUB(states[1], states[2])));
    states[2] = SIMD_MAX(SIMD_SET1(-1.0f), SIMD_MIN(states[2], SIMD_SET1(1.0f))); // Clip
    states[3] = SIMD_ADD(states[3], SIMD_MUL(alpha, SIMD_SUB(states[2], states[3])));
    states[3] = SIMD_MAX(SIMD_SET1(-1.0f), SIMD_MIN(states[3], SIMD_SET1(1.0f))); // Clip
    output = states[3];

    // Apply soft clipping
    float tempOut[4];
    SIMD_STORE(tempOut, output);
    DBG("Filter input at voiceOffset " << voiceOffset << ": {" << batchCombined[0] << ", " << batchCombined[1] << ", "
        << batchCombined[2] << ", " << batchCombined[3] << "}");
    DBG("Filter output at voiceOffset " << voiceOffset << ": {" << tempOut[0] << ", " << tempOut[1] << ", "
        << tempOut[2] << ", " << tempOut[3] << "}");
    for (int i = 0; i < 4; i++) {
        float over = std::abs(tempOut[i]) > 1.0f ? (tempOut[i] > 0 ? 1.0f : -1.0f) : tempOut[i];
        tempOut[i] = over - (over * over * over) / 3.0f; // Cubic clipping
        if (!std::isfinite(tempOut[i])) {
            DBG("Filter output NaN at voiceOffset " << voiceOffset << " lane " << i);
            tempOut[i] = 0.0f;
        }
    }
    output = SIMD_LOAD(tempOut);

    // Store states
    for (int i = 0; i < 4; i++) {
        float temp[4];
        SIMD_STORE(temp, states[i]);
        for (int j = 0; j < 4; ++j) {
            int idx = voiceOffset + j;
            if (idx < MAX_VOICE_POLYPHONY && voices[idx].active) {
                voices[idx].filterStates[i] = temp[j];
            }
        }
    }
}

// Find a voice to steal for new notes
int SimdSynthAudioProcessor::findVoiceToSteal() {
    int voiceToSteal = 0;
    float highestPriority = -1.0f;

    for (int i = 0; i < MAX_VOICE_POLYPHONY; ++i) {
        float priority = 0.0f;
        if (voices[i].released) {
            priority = 1000.0f + (voices[i].amplitude > 0.001f ? voices[i].releaseStartAmplitude : 0.0f);
        } else if (!voices[i].isHeld) {
            priority = 500.0f + voices[i].voiceAge;
        } else {
            priority = voices[i].voiceAge;
        }

        if (priority > highestPriority) {
            highestPriority = priority;
            voiceToSteal = i;
        }
    }

    if (voices[voiceToSteal].active && !voices[voiceToSteal].released) {
        voices[voiceToSteal].smoothedAmplitude.setTargetValue(0.0f);
        voices[voiceToSteal].smoothedAmplitude.reset(filter.sampleRate * oversampling->getOversamplingFactor(), 0.005);
        voices[voiceToSteal].smoothedFilterEnv.setTargetValue(0.0f);
        voices[voiceToSteal].smoothedFilterEnv.reset(filter.sampleRate * oversampling->getOversamplingFactor(), 0.01);
    }

    return voiceToSteal;
}

void SimdSynthAudioProcessor::updateEnvelopes(float t) {
    for (int i = 0; i < MAX_VOICE_POLYPHONY; i++) {
        if (!voices[i].active) {
            voices[i].amplitude = 0.0f;
            voices[i].filterEnv = 0.0f;
            voices[i].smoothedAmplitude.setCurrentAndTargetValue(0.0f);
            voices[i].smoothedFilterEnv.setCurrentAndTargetValue(0.0f);
            for (int j = 0; j < 4; j++) {
                voices[i].filterStates[j] *= 0.999f;
            }
            continue;
        }

        float localTime = std::max(0.0f, t - voices[i].noteOnTime);
        float attack = juce::jmax(voices[i].attack, 0.01f);
        float decay = std::max(voices[i].decay, 0.01f);
        float sustain = juce::jlimit(0.0f, 1.0f, voices[i].sustain);
        float release = std::max(voices[i].release, 0.01f);

        // Velocity scaling for attack
        float velScale = 1.0f / (0.3f + 0.7f * voices[i].velocity);
        attack *= velScale;

        float attackCurve = juce::jlimit(0.5f, 5.0f, voices[i].attackCurve);
        const float decayCurve = 1.5f;
        const float releaseCurve = voices[i].releaseCurve;

        // Amplitude envelope
        float amplitude;
        if (localTime < attack) {
            float attackPhase = localTime / attack;
            amplitude = std::pow(juce::jlimit(0.0f, 1.0f, attackPhase), attackCurve);
        } else if (localTime < attack + decay) {
            float decayPhase = (localTime - attack) / decay;
            amplitude = 1.0f - std::pow(decayPhase, decayCurve) * (1.0f - sustain);
        } else if (!voices[i].released) {
            amplitude = sustain;
        } else {
            float releaseTime = std::max(0.0f, t - voices[i].noteOffTime);
            float releasePhase = releaseTime / release;
            // Smoother release with linear fade
            amplitude = voices[i].releaseStartAmplitude * (1.0f - std::pow(releasePhase, releaseCurve));
            if (amplitude <= 0.001f) {
                amplitude = 0.0f;
                voices[i].active = false;
                voices[i].smoothedAmplitude.setCurrentAndTargetValue(0.0f);
                voices[i].smoothedFilterEnv.setCurrentAndTargetValue(0.0f);
                for (int j = 0; j < 4; j++) {
                    voices[i].filterStates[j] *= 0.999f;
                }
            }
        }

        voices[i].amplitude = juce::jlimit(0.0f, 1.0f, amplitude);
        // Adjust smoothing ramp based on envelope stage
        float rampTime = voices[i].released ? 0.01f : 0.005f; // Shorter for attack, longer for release
        voices[i].smoothedAmplitude.reset(filter.sampleRate * oversampling->getOversamplingFactor(), rampTime);
        voices[i].smoothedAmplitude.setTargetValue(voices[i].amplitude);

        // Filter envelope
        float filterEnv;
        if (localTime < voices[i].fegAttack) {
            float attackPhase = localTime / voices[i].fegAttack;
            filterEnv = std::pow(attackPhase, attackCurve);
        } else if (localTime < voices[i].fegAttack + voices[i].fegDecay) {
            float decayPhase = (localTime - voices[i].fegAttack) / voices[i].fegDecay;
            filterEnv = 1.0f - std::pow(decayPhase, decayCurve) * (1.0f - voices[i].fegSustain);
        } else if (!voices[i].released) {
            filterEnv = voices[i].fegSustain;
        } else {
            float releaseTime = std::max(0.0f, t - voices[i].noteOffTime);
            float releasePhase = releaseTime / voices[i].fegRelease;
            filterEnv = voices[i].fegSustain * (1.0f - std::pow(releasePhase, releaseCurve));
        }

        voices[i].filterEnv = juce::jlimit(0.0f, 1.0f, filterEnv);
        voices[i].smoothedFilterEnv.reset(filter.sampleRate * oversampling->getOversamplingFactor(), rampTime);
        voices[i].smoothedFilterEnv.setTargetValue(voices[i].filterEnv);
    }
}

void SimdSynthAudioProcessor::updateVoiceParameters(float sampleRate, bool forceUpdate = false) {
    sampleRate = std::max(sampleRate, 44100.0f);
    for (int i = 0; i < MAX_VOICE_POLYPHONY; ++i) {
        if (!voices[i].active && !forceUpdate) continue; // Skip inactive voices unless forced
        // Update only changed parameters
        if (voices[i].attack != *attackTimeParam) voices[i].attack = *attackTimeParam;
        if (voices[i].decay != *decayTimeParam) voices[i].decay = *decayTimeParam;
        if (voices[i].sustain != *sustainLevelParam) voices[i].sustain = *sustainLevelParam;
        if (voices[i].release != *releaseTimeParam) voices[i].release = *releaseTimeParam;
        if (voices[i].attackCurve != smoothedAttackCurve.getCurrentValue()) voices[i].attackCurve = smoothedAttackCurve.getCurrentValue();
        if (voices[i].releaseCurve != smoothedReleaseCurve.getCurrentValue()) voices[i].releaseCurve = smoothedReleaseCurve.getCurrentValue();
        if (voices[i].cutoff != *cutoffParam) voices[i].cutoff = *cutoffParam;
        if (voices[i].resonance != *resonanceParam) voices[i].resonance = *resonanceParam;
        if (voices[i].fegAttack != *fegAttackParam) voices[i].fegAttack = *fegAttackParam;
        if (voices[i].fegDecay != *fegDecayParam) voices[i].fegDecay = *fegDecayParam;
        if (voices[i].fegSustain != *fegSustainParam) voices[i].fegSustain = *fegSustainParam;
        if (voices[i].fegRelease != *fegReleaseParam) voices[i].fegRelease = *fegReleaseParam;
        if (voices[i].fegAmount != *fegAmountParam) voices[i].fegAmount = *fegAmountParam;
        if (voices[i].lfoRate != smoothedLfoRate.getCurrentValue()) voices[i].lfoRate = smoothedLfoRate.getCurrentValue();
        if (voices[i].lfoDepth != smoothedLfoDepth.getCurrentValue()) voices[i].lfoDepth = smoothedLfoDepth.getCurrentValue();
        if (voices[i].lfoPitchAmt != *lfoPitchAmtParam) voices[i].lfoPitchAmt = *lfoPitchAmtParam;
        if (voices[i].subTune != smoothedSubTune.getCurrentValue()) voices[i].subTune = smoothedSubTune.getCurrentValue();
        if (voices[i].subMix != smoothedSubMix.getCurrentValue()) voices[i].subMix = smoothedSubMix.getCurrentValue();
        if (voices[i].subTrack != smoothedSubTrack.getCurrentValue()) voices[i].subTrack = smoothedSubTrack.getCurrentValue();
        if (voices[i].osc2Tune != smoothedOsc2Tune.getCurrentValue()) voices[i].osc2Tune = smoothedOsc2Tune.getCurrentValue();
        if (voices[i].osc2Mix != smoothedOsc2Mix.getCurrentValue()) voices[i].osc2Mix = smoothedOsc2Mix.getCurrentValue();
        if (voices[i].osc2Track != smoothedOsc2Track.getCurrentValue()) voices[i].osc2Track = smoothedOsc2Track.getCurrentValue();
        if (voices[i].detune != smoothedDetune.getCurrentValue()) voices[i].detune = smoothedDetune.getCurrentValue();
        if (voices[i].wavetableType != static_cast<int>(*wavetableTypeParam)) voices[i].wavetableType = static_cast<int>(*wavetableTypeParam);
        voices[i].smoothedCutoff.setTargetValue(*cutoffParam);
        voices[i].smoothedFegAmount.setTargetValue(*fegAmountParam);
        if (voices[i].detune != *detuneParam || voices[i].unison != static_cast<int>(*unisonParam)) {
            voices[i].unison = juce::jlimit(1, maxUnison, static_cast<int>(*unisonParam));
            voices[i].detune = *detuneParam;
            for (int u = 0; u < voices[i].unison; ++u) {
                float detuneCents = voices[i].detune * (u - (voices[i].unison - 1) / 2.0f) /
                                    (voices[i].unison - 1 + 0.0001f);
                voices[i].detuneFactors[u] = powf(2.0f, detuneCents / 12.0f);
                if (voices[i].unisonPhases[u] == 0.0f) {
                    voices[i].unisonPhases[u] = getRandomFloatAudioThread() * 0.01f;
                }            }
        }
        if (voices[i].active) {
            voices[i].phaseIncrement = voices[i].frequency / sampleRate;
            const float twoPi = 2.0f * juce::MathConstants<float>::pi;
            voices[i].subPhaseIncrement = voices[i].frequency * powf(2.0f, voices[i].subTune / 12.0f) *
                                          voices[i].subTrack / sampleRate * twoPi;
            voices[i].osc2PhaseIncrement = voices[i].frequency * powf(2.0f, voices[i].osc2Tune / 12.0f) *
                                           voices[i].osc2Track / sampleRate * twoPi;
        }
    }
}

void SimdSynthAudioProcessor::prepareToPlay(double sampleRate, int samplesPerBlock) {
    filter.sampleRate = static_cast<float>(sampleRate);
    currentTime = 0.0;
    int oversamplingFactor = (samplesPerBlock < 256) ? 1 : 2;
    if (!oversampling || oversampling->getOversamplingFactor() != oversamplingFactor) {
        oversampling = std::make_unique<juce::dsp::Oversampling<float>>(
            2, oversamplingFactor, juce::dsp::Oversampling<float>::FilterType::filterHalfBandPolyphaseIIR, true, true);
        oversampling->initProcessing(samplesPerBlock);
    }
    // Initialize smoothed parameters
    smoothedGain.reset(sampleRate, 0.05);
    smoothedCutoff.reset(sampleRate, 0.05);
    smoothedResonance.reset(sampleRate, 0.05);
    smoothedLfoRate.reset(sampleRate, 0.05);
    smoothedLfoDepth.reset(sampleRate, 0.05);
    smoothedSubMix.reset(sampleRate, 0.05);
    smoothedSubTune.reset(sampleRate, 0.05);
    smoothedSubTrack.reset(sampleRate, 0.05);
    smoothedDetune.reset(sampleRate, 0.05);
    smoothedOsc2Mix.reset(sampleRate, 0.05);
    smoothedOsc2Tune.reset(sampleRate, 0.05);
    smoothedOsc2Track.reset(sampleRate, 0.05);
    smoothedAttackCurve.reset(sampleRate, 0.05);
    smoothedReleaseCurve.reset(sampleRate, 0.05);

    // Reset all voices
    for (int i = 0; i < MAX_VOICE_POLYPHONY; ++i) {
        voices[i].active = false;
        voices[i].released = false;
        voices[i].amplitude = 0.0f;
        voices[i].velocity = 0.0f;
        voices[i].noteOnTime = 0.0f;
        voices[i].noteOffTime = 0.0f;
        voices[i].phase = 0.0f;
        voices[i].subPhase = 0.0f;
        voices[i].osc2Phase = 0.0f;
        voices[i].lfoPhase = 0.0f;
        voices[i].lfoPitchAmt = *lfoPitchAmtParam; // Use parameter value instead of hard-coded 0.05f
        voices[i].mainLPState = 0.0f;
        voices[i].subLPState = 0.0f;
        voices[i].osc2LPState = 0.0f;
        voices[i].dcState = 0.0f;
        voices[i].smoothedAmplitude.reset(sampleRate * oversamplingFactor, 0.05);
        voices[i].smoothedAmplitude.setCurrentAndTargetValue(0.0f);
        voices[i].smoothedFilterEnv.reset(sampleRate * oversamplingFactor, 0.05);
        voices[i].smoothedFilterEnv.setCurrentAndTargetValue(0.0f);
        for (int j = 0; j < 4; ++j) {
            voices[i].filterStates[j] = 0.0f;
        }
        voices[i].smoothedCutoff.reset(sampleRate * oversamplingFactor, 0.05);
        voices[i].smoothedCutoff.setCurrentAndTargetValue(*cutoffParam);
        voices[i].smoothedFegAmount.reset(sampleRate * oversamplingFactor, 0.05);
        voices[i].smoothedFegAmount.setCurrentAndTargetValue(*fegAmountParam);
    }

    // Update all voice parameters to match current state
    updateVoiceParameters(static_cast<float>(sampleRate) * oversamplingFactor, true);
}


// Release resources
void SimdSynthAudioProcessor::releaseResources() {
    oversampling->reset();
}

// Process audio and MIDI with oversampling
void SimdSynthAudioProcessor::processBlock(juce::AudioBuffer<float>& buffer, juce::MidiBuffer& midiMessages) {
    juce::ScopedNoDenormals noDenormals;
    auto totalNumOutputChannels = getTotalNumOutputChannels();
    buffer.clear();

    // Prepare oversampled buffer
    juce::dsp::AudioBlock<float> block(buffer);
    auto oversampledBlock = oversampling->processSamplesUp(block);

    float sampleRate = filter.sampleRate * oversampling->getOversamplingFactor();
    double blockStartTime = currentTime;

    // Update filter resonance
    filter.resonance = smoothedResonance.getNextValue();

    // Update smoothed parameter targets (add new curves)
    smoothedGain.setTargetValue(*gainParam);
    smoothedCutoff.setTargetValue(*cutoffParam);
    smoothedResonance.setTargetValue(*resonanceParam);
    smoothedLfoRate.setTargetValue(*lfoRateParam);
    smoothedLfoDepth.setTargetValue(*lfoDepthParam);
    smoothedSubMix.setTargetValue(*subMixParam);
    smoothedSubTune.setTargetValue(*subTuneParam);
    smoothedSubTrack.setTargetValue(*subTrackParam);
    smoothedOsc2Mix.setTargetValue(*osc2MixParam);
    smoothedOsc2Tune.setTargetValue(*osc2TuneParam);
    smoothedOsc2Track.setTargetValue(*osc2TrackParam);
    smoothedDetune.setTargetValue(*detuneParam);
    smoothedAttackCurve.setTargetValue(*attackCurveParam);  // New
    smoothedReleaseCurve.setTargetValue(*releaseCurveParam); // New

    // Update voice parameters only if needed
    if (parametersChanged.exchange(false, std::memory_order_acquire)) {
        updateVoiceParameters(sampleRate);
    }

    int activeCount = 0;
    for (int i = 0; i < MAX_VOICE_POLYPHONY; ++i) {
        if (voices[i].active) {
            ++activeCount;
        }
    }
    float voiceScaling = (activeCount > 0) ? (1.0f / std::sqrt(static_cast<float>(activeCount))) : 1.0f;

    // Scalar wavetable lookup for per-voice processing (unchanged)
    auto wavetable_lookup_scalar = [&](float ph, float wt) -> float {
        ph = std::fmod(ph, 1.0f);
        if (ph < 0.0f) ph += 1.0f;
        float index = ph * static_cast<float>(WAVETABLE_SIZE - 1);
        int idx = static_cast<int>(std::floor(index));
        float frac = index - static_cast<float>(idx);
        idx = juce::jlimit(0, WAVETABLE_SIZE - 2, idx);
        const float* table;
        switch (static_cast<int>(wt)) {
            case 0: table = sineTable.data(); break;
            case 1: table = sawTable.data(); break;
            case 2: table = squareTable.data(); break;
            default: table = sineTable.data(); break;
        }
        return table[idx] + frac * (table[idx + 1] - table[idx]);
    };

    // Process MIDI and audio
    int sampleIndex = 0;
    juce::MidiBuffer oversampledMidi;
    for (const auto metadata : midiMessages) {
        oversampledMidi.addEvent(metadata.getMessage(), metadata.samplePosition * oversampling->getOversamplingFactor());
    }

    // Main processing loop (applies to both MIDI loop and remaining samples)
    for (const auto metadata : oversampledMidi) {  // This is the MIDI loop; duplicate for remaining below
        auto msg = metadata.getMessage();
        int samplePosition = metadata.samplePosition;

        while (sampleIndex < samplePosition && sampleIndex < oversampledBlock.getNumSamples()) {
            processSingleSample(sampleIndex, oversampledBlock, blockStartTime, sampleRate, voiceScaling, totalNumOutputChannels, wavetable_lookup_scalar);  // Refactored for brevity
            sampleIndex++;
        }

        // Note-on/off/program change handling (modified for random detune)
if (msg.isNoteOn()) {
    int note = msg.getNoteNumber();
    float velocity = 0.7f + (msg.getVelocity() / 127.0f) * 0.3f;
    int voiceIndex = -1;
    for (int i = 0; i < MAX_VOICE_POLYPHONY; ++i) {
        if (!voices[i].active) {
            voiceIndex = i;
            break;
        }
    }
    if (voiceIndex == -1) {
        voiceIndex = findVoiceToSteal();
    }
    bool wasActive = voices[voiceIndex].active;
    voices[voiceIndex].active = true;
    voices[voiceIndex].released = false;
    voices[voiceIndex].isHeld = true;
    voices[voiceIndex].smoothedAmplitude.setCurrentAndTargetValue(0.0f);
    voices[voiceIndex].smoothedAmplitude.reset(sampleRate, 0.01);
    voices[voiceIndex].smoothedFilterEnv.setCurrentAndTargetValue(0.0f);
    voices[voiceIndex].smoothedFilterEnv.reset(sampleRate, 0.01);
    voices[voiceIndex].frequency = midiToFreq(note);
    voices[voiceIndex].phaseIncrement = voices[voiceIndex].frequency / sampleRate;
    if (!wasActive) {
        // Set small random offset to avoid zero-crossing, but preserve continuity where possible
        float initialOffset = getRandomFloatAudioThread() * 0.01f;
        voices[voiceIndex].phase = initialOffset; // Random small offset
        voices[voiceIndex].subPhase = initialOffset * 2.0f * juce::MathConstants<float>::pi;
        voices[voiceIndex].osc2Phase = initialOffset * 2.0f * juce::MathConstants<float>::pi;
        // Filter states initialized later in applyLadderFilter
    }
    voices[voiceIndex].lfoPhase = getRandomFloatAudioThread() * 2.0f * juce::MathConstants<float>::pi;
    voices[voiceIndex].noteNumber = note;
    voices[voiceIndex].velocity = velocity;
    voices[voiceIndex].voiceAge = 0.0f;
    voices[voiceIndex].noteOnTime = static_cast<float>(blockStartTime + static_cast<double>(samplePosition) / sampleRate);
    voices[voiceIndex].releaseStartAmplitude = 0.0f;
    const float twoPi = 2.0f * juce::MathConstants<float>::pi;
    voices[voiceIndex].subPhaseIncrement = voices[voiceIndex].frequency * powf(2.0f, voices[voiceIndex].subTune / 12.0f) *
                                           voices[voiceIndex].subTrack / sampleRate * twoPi;
    voices[voiceIndex].osc2PhaseIncrement = voices[voiceIndex].frequency * powf(2.0f, voices[voiceIndex].osc2Tune / 12.0f) *
                                            voices[voiceIndex].osc2Track / sampleRate * twoPi;
    for (int u = 0; u < voices[voiceIndex].unison; ++u) {
        jassert(u < voices[voiceIndex].unisonPhases.size());
        float baseDetune = voices[voiceIndex].detune * (u - (voices[voiceIndex].unison - 1) / 2.0f) /
                           (voices[voiceIndex].unison - 1 + 0.0001f);
        float randVar = 1.0f + (getRandomFloatAudioThread() - 0.5f) * 0.1f;
        float detuneCents = baseDetune * randVar;
        voices[voiceIndex].detuneFactors[u] = powf(2.0f, detuneCents / 12.0f);
    }
    voices[voiceIndex].mainLPState = 0.0f;
    voices[voiceIndex].subLPState = 0.0f;
    voices[voiceIndex].osc2LPState = 0.0f;
    voices[voiceIndex].dcState = 0.0f;
} else if (msg.isNoteOff()) {
            int note = msg.getNoteNumber();
            for (int i = 0; i < MAX_VOICE_POLYPHONY; ++i) {
                if (voices[i].active && voices[i].noteNumber == note) {
                    voices[i].released = true;
                    voices[i].isHeld = false;
                    voices[i].releaseStartAmplitude = voices[i].smoothedAmplitude.getCurrentValue();
                    voices[i].noteOffTime = static_cast<float>(blockStartTime + static_cast<double>(samplePosition) / sampleRate);
                }
            }
        } else if (msg.isProgramChange()) {
            int program = msg.getProgramChangeNumber();
            if (program >= 0 && program < getNumPrograms()) {
                setCurrentProgram(program);
            } else {
                DBG("Invalid program change index: " << program);
            }
        }

        // Age voices per oversampled sample
        const float ageInc = 1.0f / sampleRate;
        for (int i = 0; i < MAX_VOICE_POLYPHONY; ++i) {
            if (voices[i].active) voices[i].voiceAge += ageInc;
        }
    }

    // Process remaining samples (duplicate the while loop here, calling processSingleSample)
    while (sampleIndex < oversampledBlock.getNumSamples()) {
        processSingleSample(sampleIndex, oversampledBlock, blockStartTime, sampleRate, voiceScaling, totalNumOutputChannels, wavetable_lookup_scalar);
        sampleIndex++;
    }

    // Downsample back to original rate
    oversampling->processSamplesDown(block);

    // Update current time
    currentTime = blockStartTime + static_cast<double>(buffer.getNumSamples()) / filter.sampleRate;
}

// Process audio and MIDI with oversampling
void SimdSynthAudioProcessor::processSingleSample(int sampleIndex, juce::dsp::AudioBlock<float>& oversampledBlock, double blockStartTime, float sampleRate, float voiceScaling, int totalNumOutputChannels, std::function<float(float, float)> wavetable_lookup_scalar) {
    float t = static_cast<float>(blockStartTime + static_cast<double>(sampleIndex) / sampleRate);
    updateEnvelopes(t);
    float outputSampleL = 0.0f, outputSampleR = 0.0f; // Stereo
    const float twoPiScalar = 2.0f * juce::MathConstants<float>::pi;

    for (int batch = 0; batch < NUM_BATCHES; batch++) {
        const int voiceOffset = batch * SIMD_WIDTH;
        if (voiceOffset >= MAX_VOICE_POLYPHONY) continue;
        bool anyActive = false;
        for (int j = 0; j < SIMD_WIDTH && voiceOffset + j < MAX_VOICE_POLYPHONY; ++j) {
            if (voices[voiceOffset + j].active) {
                anyActive = true;
                break;
            }
        }
        if (!anyActive) continue;

        // Arrays to store per-voice contributions
        alignas(32) float batchCombined[SIMD_WIDTH] = {0.0f}; // For filter input
        alignas(32) float batchUnisonL[SIMD_WIDTH] = {0.0f}; // Main oscillator left
        alignas(32) float batchUnisonR[SIMD_WIDTH] = {0.0f}; // Main oscillator right
        alignas(32) float batchSub[SIMD_WIDTH] = {0.0f};    // Sub-oscillator
        alignas(32) float batchOsc2[SIMD_WIDTH] = {0.0f};   // OSC2

        for (int j = 0; j < SIMD_WIDTH && (voiceOffset + j) < MAX_VOICE_POLYPHONY; ++j) {
            int idx = voiceOffset + j;
            if (!voices[idx].active) continue;

            float amp = voices[idx].smoothedAmplitude.getNextValue() * voices[idx].velocity;
            float phase = voices[idx].phase;
            float increment = voices[idx].phaseIncrement;
            float lfoPhase = voices[idx].lfoPhase;
            float lfoRate = voices[idx].lfoRate;
            float lfoDepth = voices[idx].lfoDepth;
            float subPhase = voices[idx].subPhase;
            float subIncrement = voices[idx].subPhaseIncrement;
            float subMix = voices[idx].subMix;
            float osc2Phase = voices[idx].osc2Phase;
            float osc2Increment = voices[idx].osc2PhaseIncrement;
            float osc2Mix = voices[idx].osc2Mix;
            int wavetableType = voices[idx].wavetableType;

            // Update LFO (scalar)
            lfoPhase += lfoRate * twoPiScalar / sampleRate;
            lfoPhase = std::fmod(lfoPhase, twoPiScalar);
            float lfoVal = std::sin(lfoPhase) * lfoDepth;
            float phaseMod_cycles = lfoVal / twoPiScalar;

            // LFO pitch mod (vibrato)
            float lfoPitchMod = lfoVal * voices[idx].lfoPitchAmt;
            float effectiveIncr = increment * (1.0f + lfoPitchMod);

            // Unison processing (stereo)
            float unisonOutputL = 0.0f, unisonOutputR = 0.0f;
            int unisonVoices = voices[idx].unison;
            for (int u = 0; u < unisonVoices; ++u) {
                float detuneFactor = voices[idx].detuneFactors[u];
                float detunedPhase = (phase + phaseMod_cycles + voices[idx].unisonPhases[u]) * detuneFactor;
                float phasesNorm = detunedPhase - std::floor(detunedPhase);
                float mainVal = wavetable_lookup_scalar(phasesNorm, static_cast<float>(wavetableType));

                // Dynamic band-limiting (1-pole LP)
                float fc = voices[idx].frequency * detuneFactor * 0.45f;
                float alphaLP = std::exp(-2.0f * juce::MathConstants<float>::pi * fc / sampleRate);
                float filteredMain = alphaLP * voices[idx].mainLPState + (1.0f - alphaLP) * mainVal;
                voices[idx].mainLPState = filteredMain;

                // Unison stereo spread
                float uPan = (static_cast<float>(u % 2) * 2.0f - 1.0f) * (voices[idx].detune / 0.1f);
                float leftGain = (1.0f - uPan) * 0.5f + 0.5f;
                float rightGain = (1.0f + uPan) * 0.5f + 0.5f;
                unisonOutputL += filteredMain * leftGain / static_cast<float>(unisonVoices);
                unisonOutputR += filteredMain * rightGain / static_cast<float>(unisonVoices);
            }

            // Normalize mix
            float totalMix = 1.0f + subMix + osc2Mix;
            totalMix = std::max(totalMix, 1e-6f);
            float mainMix = 1.0f / totalMix;
            float subMixNorm = subMix / totalMix;
            float osc2MixNorm = osc2Mix / totalMix;
            unisonOutputL *= amp * mainMix;
            unisonOutputR *= amp * mainMix;

            // Sub-oscillator with LFO mod
            float subPhasesMod = subPhase + phaseMod_cycles * twoPiScalar;
            float subSinVal = std::sin(subPhasesMod);
            float fcSub = voices[idx].frequency * powf(2.0f, voices[idx].subTune / 12.0f) * 0.25f;
            float alphaSub = std::exp(-2.0f * juce::MathConstants<float>::pi * fcSub / sampleRate);
            float filteredSub = alphaSub * voices[idx].subLPState + (1.0f - alphaSub) * subSinVal;
            voices[idx].subLPState = filteredSub;
            filteredSub *= amp * subMixNorm;

            // OSC2 with LFO mod
            float osc2PhasesMod = osc2Phase + phaseMod_cycles * twoPiScalar;
            float osc2PhasesCycles = std::fmod(osc2PhasesMod / twoPiScalar, 1.0f);
            if (osc2PhasesCycles < 0.0f) osc2PhasesCycles += 1.0f;
            float osc2Val = wavetable_lookup_scalar(osc2PhasesCycles, static_cast<float>(wavetableType));
            float fcOsc2 = voices[idx].frequency * powf(2.0f, voices[idx].osc2Tune / 12.0f) * 0.25f;
            float alphaOsc2 = std::exp(-2.0f * juce::MathConstants<float>::pi * fcOsc2 / sampleRate);
            float filteredOsc2 = alphaOsc2 * voices[idx].osc2LPState + (1.0f - alphaOsc2) * osc2Val;
            voices[idx].osc2LPState = filteredOsc2;
            filteredOsc2 *= amp * osc2MixNorm;

            // Combine for filter input (mono)
            float combinedMono = ((unisonOutputL + unisonOutputR) * 0.5f + filteredSub + filteredOsc2) * 4.0f; // Boost by 4x
            batchCombined[j] = combinedMono;
            batchUnisonL[j] = unisonOutputL;
            batchUnisonR[j] = unisonOutputR;
            batchSub[j] = filteredSub;
            batchOsc2[j] = filteredOsc2;

            // Update phases
            voices[idx].phase = std::fmod(phase + effectiveIncr, 1.0f);
            if (voices[idx].phase < 0.0f) voices[idx].phase += 1.0f;
            voices[idx].subPhase = std::fmod(subPhase + subIncrement, twoPiScalar);
            if (voices[idx].subPhase < 0.0f) voices[idx].subPhase += twoPiScalar;
            voices[idx].osc2Phase = std::fmod(osc2Phase + osc2Increment, twoPiScalar);
            if (voices[idx].osc2Phase < 0.0f) voices[idx].osc2Phase += twoPiScalar;
            voices[idx].lfoPhase = lfoPhase;
        }

        // Apply ladder filter on combined inputs (mono)
        if (anyActive) {
            SIMD_TYPE combinedValues = SIMD_LOAD(batchCombined);
            SIMD_TYPE filteredOutput;

#ifdef TRY_DFM1
            combinedValues = SIMD_MUL(combinedValues, SIMD_SET1(2.0f)); // Adjust gain if needed
            applyDFM1Filter(voices, voiceOffset, combinedValues, filter, filteredOutput);
#else
            applyLadderFilter(voices, voiceOffset, combinedValues, filter, filteredOutput);
<<<<<<< HEAD
#endif

            float temp[4];
=======
            float temp[SIMD_WIDTH];
>>>>>>> 706fff37
            SIMD_STORE(temp, filteredOutput);
            for (int k = 0; k < SIMD_WIDTH && voiceOffset + k < MAX_VOICE_POLYPHONY; ++k) {
                if (voices[voiceOffset + k].active) {
                    float filtered = temp[k];
                    // DC blocker per voice
                    float dcCutoff = juce::jmin(30.0f, sampleRate / 400.0f);
                    float alphaDC = std::exp(-2.0f * juce::MathConstants<float>::pi * dcCutoff / sampleRate);
                    float dcOut = filtered - alphaDC * voices[voiceOffset + k].dcState;
                    voices[voiceOffset + k].dcState = dcOut;
                    filtered = dcOut;
                    // Post-filter saturation
                    filtered = std::tanh(filtered * 1.2f);
                    // Voice panning
                    float pan = (static_cast<int>(voiceOffset + k) % 2 * 2.0f - 1.0f) * 0.5f * (voices[voiceOffset + k].unison / 8.0f);
                    float leftGain = (1.0f - pan) * 0.5f + 0.5f;
                    float rightGain = (1.0f + pan) * 0.5f + 0.5f;
                    // Accumulate all contributions (main oscillator in stereo, sub and OSC2 mono)
                    outputSampleL += batchUnisonL[k] + batchSub[k] + batchOsc2[k] + filtered * leftGain;
                    outputSampleR += batchUnisonR[k] + batchSub[k] + batchOsc2[k] + filtered * rightGain;
                }
            }
        }
    }

    // Apply voice scaling and gain
    outputSampleL *= voiceScaling * smoothedGain.getNextValue();
    outputSampleR *= voiceScaling * smoothedGain.getNextValue();

    // Safety checks for NaNs
    if (std::isnan(outputSampleL) || !std::isfinite(outputSampleL)) {
        outputSampleL = 0.0f;
    }
    if (std::isnan(outputSampleR) || !std::isfinite(outputSampleR)) {
        outputSampleR = 0.0f;
    }

    // Write to stereo channels
    if (totalNumOutputChannels > 0) {
        oversampledBlock.setSample(0, sampleIndex, outputSampleL); // Left
    }
    if (totalNumOutputChannels > 1) {
        oversampledBlock.setSample(1, sampleIndex, outputSampleR); // Right
    }
}



// Save plugin state
void SimdSynthAudioProcessor::getStateInformation(juce::MemoryBlock& destData) {
    auto state = parameters.copyState();
    std::unique_ptr<juce::XmlElement> xml(state.createXml());
    xml->setAttribute("currentProgram", currentProgram);
    copyXmlToBinary(*xml, destData);
}

// Load plugin state
void SimdSynthAudioProcessor::setStateInformation(const void* data, int sizeInBytes) {
    std::unique_ptr<juce::XmlElement> xmlState(getXmlFromBinary(data, sizeInBytes));
    if (xmlState != nullptr) {
        if (xmlState->hasTagName(parameters.state.getType())) {
            parameters.replaceState(juce::ValueTree::fromXml(*xmlState));
            setParametersChanged(); // Ensure voices are updated
            int program = xmlState->getIntAttribute("currentProgram", 0);
            if (program >= 0 && program < getNumPrograms()) {
                setCurrentProgram(program);
            }
        }
    }
}

// Create the editor
juce::AudioProcessorEditor* SimdSynthAudioProcessor::createEditor() {
    return new SimdSynthAudioProcessorEditor(*this);
}

// Plugin creation function
juce::AudioProcessor* JUCE_CALLTYPE createPluginFilter() {
    return new SimdSynthAudioProcessor();
}<|MERGE_RESOLUTION|>--- conflicted
+++ resolved
@@ -1550,13 +1550,9 @@
             applyDFM1Filter(voices, voiceOffset, combinedValues, filter, filteredOutput);
 #else
             applyLadderFilter(voices, voiceOffset, combinedValues, filter, filteredOutput);
-<<<<<<< HEAD
 #endif
 
-            float temp[4];
-=======
             float temp[SIMD_WIDTH];
->>>>>>> 706fff37
             SIMD_STORE(temp, filteredOutput);
             for (int k = 0; k < SIMD_WIDTH && voiceOffset + k < MAX_VOICE_POLYPHONY; ++k) {
                 if (voices[voiceOffset + k].active) {
